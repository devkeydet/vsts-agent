--- conflicted
+++ resolved
@@ -176,12 +176,9 @@
   "ProcessExitCode": "Exit code {0} returned from process: file name '{1}', arguments '{2}'.",
   "Prompt0": "Enter {0}",
   "Prompt0Default1": "Enter {0} (press enter for {1})",
-<<<<<<< HEAD
   "PublishTestResults": "Publish test results",
-=======
   "QueueConError": "{0:u}: Agent connect error: {1}. Retrying every {2} seconds until reconnected.",
   "QueueConnected": "{0:u}: Agent reconnected.",
->>>>>>> 6a8fc224
   "RegisterAgentSectionHeader": "Register Agent",
   "Replace": "replace? (Y/N)",
   "ResultsCommandNotFound": "##vso[results.{0}] is not a recognized command for Task command extension. TODO: DOC aka link",
